--- conflicted
+++ resolved
@@ -7,13 +7,8 @@
 
 fn main() {
 
-<<<<<<< HEAD
     let mut sql = Schema::<Pg>::new();
     sql.create_table("users", |t: &mut Table<Pg>| {
-=======
-    let mut sql = Schema::<PGSQL>::new();
-    sql.create_table("other_users", |t: &mut Table<PGSQL>| {
->>>>>>> f02a7d2a
         t.increments();
         t.string("username");
         t.integer("plushy_sharks_owned");
