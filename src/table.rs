//! Schema builder API
//! 

#[derive(Clone, PartialEq, Eq)]
pub struct Table {
    pub name: String,
    pub items: Vec<String>,
}


impl Table {
<<<<<<< HEAD
    
    pub fn increments(&mut self) {
=======
>>>>>>> 1a27996d

    pub fn increments(&mut self) {
        self.items.push("\"id\" serial primary key".to_owned());
    }
    pub fn string(&mut self, s: &str) {

    }
    pub fn timestamps(&mut self) {

    }
}<|MERGE_RESOLUTION|>--- conflicted
+++ resolved
@@ -9,15 +9,12 @@
 
 
 impl Table {
-<<<<<<< HEAD
     
-    pub fn increments(&mut self) {
-=======
->>>>>>> 1a27996d
 
     pub fn increments(&mut self) {
         self.items.push("\"id\" serial primary key".to_owned());
     }
+
     pub fn string(&mut self, s: &str) {
 
     }
