--- conflicted
+++ resolved
@@ -1,10 +1,6 @@
 [package]
 name = "barrel"
-<<<<<<< HEAD
-version = "0.2.2-alpha.0"
-=======
 version = "0.2.3-alpha.0"
->>>>>>> df6dff98
 
 description = "A powerful schema migration building API for Rust"
 authors = ["Katharina Fey <kookie@spacekookie.de>"]
